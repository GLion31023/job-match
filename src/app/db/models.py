--- conflicted
+++ resolved
@@ -69,14 +69,9 @@
     location = Column(String(45), nullable=True)
     picture = Column(BINARY, nullable=True, default=None)
     main_ad = Column(String(50), nullable=True, default=None)
-<<<<<<< HEAD
-    company = relationship('DbCompanies', back_populates='info')
-    professional = relationship('DbProfessionals', back_populates='info')
-=======
     is_deleted = Column(Boolean, default=False)
     company = relationship('DbCompanies', back_populates='info', cascade='all, delete-orphan')
-    professional = relationship('DbProfessionals', back_populates='info', cascade='all, delete-orphan')
->>>>>>> 686016d3
+    professional = relationship('DbProfessionals', back_populates='info')
     ad = relationship('DbAds', back_populates='info', cascade='all, delete-orphan')
 
 
